--- conflicted
+++ resolved
@@ -28,9 +28,5 @@
         'Topic :: Multimedia :: Graphics',
     ],
     packages=find_packages(),
-<<<<<<< HEAD
-    install_requires=['cffi<0.6'],
-=======
     install_requires=['cffi>=0.6'],
->>>>>>> c1244fb9
 )