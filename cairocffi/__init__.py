# coding: utf8
"""
    cairocffi
    ~~~~~~~~~

    CFFI-based cairo bindings for Python. See README for details.

    :copyright: Copyright 2013 by Simon Sapin
    :license: BSD, see LICENSE for details.

"""

import sys
from cffi import FFI

from . import constants
from .compat import FileNotFoundError


<<<<<<< HEAD
VERSION = '0.3.2'
=======
VERSION = '0.4'
>>>>>>> c1244fb9


def dlopen(ffi, *names):
    """Try various names for the same library, for different platforms."""
    for name in names:
        try:
            return ffi.dlopen(name)
        except OSError:
            pass
    # Re-raise the exception.
    return ffi.dlopen(names[0])  # pragma: no cover


ffi = FFI()
ffi.cdef(constants._CAIRO_HEADERS)
cairo = dlopen(ffi, 'libcairo.so.2', 'libcairo-2.dll', 'cairo', 'libcairo-2')


class CairoError(Exception):
    """Raised when cairo returns an error status."""
    def __init__(self, message, status):
        super(CairoError, self).__init__(message)
        self.status = status


Error = CairoError  # pycairo compat

STATUS_TO_EXCEPTION = {
    constants.STATUS_NO_MEMORY: MemoryError,
    constants.STATUS_READ_ERROR: IOError,
    constants.STATUS_WRITE_ERROR: IOError,
    constants.STATUS_TEMP_FILE_ERROR: IOError,
    constants.STATUS_FILE_NOT_FOUND: FileNotFoundError,
}


def _check_status(status):
    """Take a cairo status code and raise an exception if/as appropriate."""
    if status != constants.STATUS_SUCCESS:
        exception = STATUS_TO_EXCEPTION.get(status, CairoError)
        status_name = ffi.string(ffi.cast("cairo_status_t", status))
        message = 'cairo returned %s: %s' % (
            status_name, ffi.string(cairo.cairo_status_to_string(status)))
        raise exception(message, status)


def cairo_version():
    """Return the cairo version number as a single integer,
    such as 11208 for ``1.12.8``.
    Major, minor and micro versions are "worth" 10000, 100 and 1 respectively.

    Can be useful as a guard for method not available in older cairo versions::

        if cairo_version() >= 11000:
            surface.set_mime_data('image/jpeg', jpeg_bytes)

    """
    return cairo.cairo_version()


def cairo_version_string():
    """Return the cairo version number as a string, such as ``1.12.8``."""
    return ffi.string(cairo.cairo_version_string()).decode('ascii')


def install_as_pycairo():
    """Install cairocffi so that ``import cairo`` imports it.

    cairoffi’s API is compatible with pycairo as much as possible.

    """
    sys.modules['cairo'] = sys.modules[__name__]


# Implementation is in submodules, but public API is all here.

from .surfaces import (Surface, ImageSurface, PDFSurface, PSSurface,
                       SVGSurface, RecordingSurface)
from .patterns import (Pattern, SolidPattern, SurfacePattern,
                       Gradient, LinearGradient, RadialGradient)
from .fonts import FontFace, ToyFontFace, ScaledFont, FontOptions
from .context import Context
from .matrix import Matrix

from .constants import *<|MERGE_RESOLUTION|>--- conflicted
+++ resolved
@@ -17,11 +17,7 @@
 from .compat import FileNotFoundError
 
 
-<<<<<<< HEAD
-VERSION = '0.3.2'
-=======
 VERSION = '0.4'
->>>>>>> c1244fb9
 
 
 def dlopen(ffi, *names):
