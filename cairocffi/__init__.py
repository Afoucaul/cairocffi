--- conflicted
+++ resolved
@@ -99,15 +99,11 @@
 # Implementation is in submodules, but public API is all here.
 
 from .surfaces import (Surface, ImageSurface, PDFSurface, PSSurface,
-<<<<<<< HEAD
                        SVGSurface, RecordingSurface, Win32PrintingSurface)
-=======
-                       SVGSurface, RecordingSurface)
 try:
     from .xcb import XCBSurface
 except ImportError:
     pass
->>>>>>> 132098d0
 from .patterns import (Pattern, SolidPattern, SurfacePattern,
                        Gradient, LinearGradient, RadialGradient)
 from .fonts import FontFace, ToyFontFace, ScaledFont, FontOptions
